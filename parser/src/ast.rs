--- conflicted
+++ resolved
@@ -931,15 +931,6 @@
     pub alias: Option<Name>, // FIXME restrict alias usage (fullname vs xfullname)
 }
 
-<<<<<<< HEAD
-=======
-impl std::fmt::Display for QualifiedName {
-    fn fmt(&self, f: &mut std::fmt::Formatter<'_>) -> std::fmt::Result {
-        use fmt::ToTokens as _;
-        self.to_fmt(f)
-    }
-}
-
 impl QualifiedName {
     /// Constructor
     pub fn single(name: Name) -> Self {
@@ -975,7 +966,6 @@
     }
 }
 
->>>>>>> d122105f
 /// `ALTER TABLE` body
 // https://sqlite.org/lang_altertable.html
 #[derive(Clone, Debug, PartialEq, Eq)]
