--- conflicted
+++ resolved
@@ -20,81 +20,81 @@
 
 ## SQL statements
 
-| Statement                 | Status  | Comment                                                                           |
-|---------------------------|---------|-----------------------------------------------------------------------------------|
-| ALTER TABLE               | No      |                                                                                   |
-| ANALYZE                   | No      |                                                                                   |
-| ATTACH DATABASE           | No      |                                                                                   |
-| BEGIN TRANSACTION         | No      |                                                                                   |
-| COMMIT TRANSACTION        | No      |                                                                                   |
-| CREATE INDEX              | No      |                                                                                   |
-| CREATE TABLE              | Partial |                                                                                   |
-| CREATE TRIGGER            | No      |                                                                                   |
-| CREATE VIEW               | No      |                                                                                   |
-| CREATE VIRTUAL TABLE      | No      |                                                                                   |
-| DELETE                    | No      |                                                                                   |
-| DETACH DATABASE           | No      |                                                                                   |
-| DROP INDEX                | No      |                                                                                   |
-| DROP TABLE                | No      |                                                                                   |
-| DROP TRIGGER              | No      |                                                                                   |
-| DROP VIEW                 | No      |                                                                                   |
-| END TRANSACTION           | No      |                                                                                   |
-| EXPLAIN                   | Yes     |                                                                                   |
-| INDEXED BY                | No      |                                                                                   |
-| INSERT                    | Partial |                                                                                   |
-| ON CONFLICT clause        | No      |                                                                                   |
-| PRAGMA                    | Partial |                                                                                   |
-| PRAGMA cache_size         | Yes     |                                                                                   |
-| REINDEX                   | No      |                                                                                   |
-| RELEASE SAVEPOINT         | No      |                                                                                   |
-| REPLACE                   | No      |                                                                                   |
-| RETURNING clause          | No      |                                                                                   |
-| ROLLBACK TRANSACTION      | No      |                                                                                   |
-| SAVEPOINT                 | No      |                                                                                   |
-| SELECT                    | Yes     |                                                                                   |
-| SELECT ... WHERE          | Yes     |                                                                                   |
-| SELECT ... WHERE ... LIKE | Yes     |                                                                                   |
-| SELECT ... LIMIT          | Yes     |                                                                                   |
-| SELECT ... ORDER BY       | Yes     |                                                                                   |
-| SELECT ... GROUP BY       | Yes     |                                                                                   |
-| SELECT ... HAVING         | Yes     |                                                                                   |
-| SELECT ... JOIN           | Yes     |                                                                                   |
+| Statement                 | Status  | Comment |
+| ------------------------- | ------- | ------- |
+| ALTER TABLE               | No      |         |
+| ANALYZE                   | No      |         |
+| ATTACH DATABASE           | No      |         |
+| BEGIN TRANSACTION         | No      |         |
+| COMMIT TRANSACTION        | No      |         |
+| CREATE INDEX              | No      |         |
+| CREATE TABLE              | Partial |         |
+| CREATE TRIGGER            | No      |         |
+| CREATE VIEW               | No      |         |
+| CREATE VIRTUAL TABLE      | No      |         |
+| DELETE                    | No      |         |
+| DETACH DATABASE           | No      |         |
+| DROP INDEX                | No      |         |
+| DROP TABLE                | No      |         |
+| DROP TRIGGER              | No      |         |
+| DROP VIEW                 | No      |         |
+| END TRANSACTION           | No      |         |
+| EXPLAIN                   | Yes     |         |
+| INDEXED BY                | No      |         |
+| INSERT                    | Partial |         |
+| ON CONFLICT clause        | No      |         |
+| PRAGMA                    | Partial |         |
+| PRAGMA cache_size         | Yes     |         |
+| REINDEX                   | No      |         |
+| RELEASE SAVEPOINT         | No      |         |
+| REPLACE                   | No      |         |
+| RETURNING clause          | No      |         |
+| ROLLBACK TRANSACTION      | No      |         |
+| SAVEPOINT                 | No      |         |
+| SELECT                    | Yes     |         |
+| SELECT ... WHERE          | Yes     |         |
+| SELECT ... WHERE ... LIKE | Yes     |         |
+| SELECT ... LIMIT          | Yes     |         |
+| SELECT ... ORDER BY       | Yes     |         |
+| SELECT ... GROUP BY       | Yes     |         |
+| SELECT ... HAVING         | Yes     |         |
+| SELECT ... JOIN           | Yes     |         |
 | SELECT ... CROSS JOIN     | Yes     | SQLite CROSS JOIN means "do not reorder joins". We don't support that yet anyway. |
-| SELECT ... INNER JOIN     | Yes     |                                                                                   |
-| SELECT ... OUTER JOIN     | Partial | no RIGHT JOIN                                                                     |
-| SELECT ... JOIN USING     | Yes     |                                                                                   |
-| SELECT ... NATURAL JOIN   | Yes     |                                                                                   |
-| UPDATE                    | No      |                                                                                   |
-| UPSERT                    | No      |                                                                                   |
-| VACUUM                    | No      |                                                                                   |
-| WITH clause               | No      |                                                                                   |
+| SELECT ... INNER JOIN     | Yes     |         |
+| SELECT ... OUTER JOIN     | Partial | no RIGHT JOIN |
+| SELECT ... JOIN USING     | Yes     |         |
+| SELECT ... NATURAL JOIN   | Yes     |         |
+| UPDATE                    | No      |         |
+| UPSERT                    | No      |         |
+| VACUUM                    | No      |         |
+| WITH clause               | No      |         |
 
 ### SELECT Expressions
 
 Feature support of [sqlite expr syntax](https://www.sqlite.org/lang_expr.html).
 
-| Syntax                    | Status  | Comment                                  |
-|---------------------------|---------|------------------------------------------|
-| literals                  | Yes     |                                          |
-| schema.table.column       | Partial | Schemas aren't supported                 |
-| unary operator            | Yes     |                                          |
-| binary operator           | Partial | Only `%`, `!<`, and `!>` are unsupported |
-| agg() FILTER (WHERE ...)  | No      | Is incorrectly ignored                   |
-| ... OVER (...)            | No      | Is incorrectly ignored                   |
-| (expr)                    | Yes     |                                          |
-| CAST (expr AS type)       | Yes     |                                          |
-| COLLATE                   | No      |                                          |
-| (NOT) LIKE                | No      |                                          |
-| (NOT) GLOB                | No      |                                          |
-| (NOT) REGEXP              | No      |                                          |
-| (NOT) MATCH               | No      |                                          |
-| IS (NOT)                  | No      |                                          |
-| IS (NOT) DISTINCT FROM    | No      |                                          |
-| (NOT) BETWEEN ... AND ... | No      |                                          |
-| (NOT) IN (subquery)       | No      |                                          |
-| (NOT) EXISTS (subquery)   | No      |                                          |
-| CASE WHEN THEN ELSE END   | Yes     |                                          |
-| RAISE                     | No      |                                          |
+| Syntax                       | Status  | Comment |
+|------------------------------|---------|---------|
+| literals                     | Yes     |         |
+| schema.table.column          | Partial | Schemas aren't supported |
+| unary operator               | Yes     | |
+| binary operator              | Partial | Only `%`, `!<`, and `!>` are unsupported |
+| agg() FILTER (WHERE ...)     | No      | Is incorrectly ignored |
+| ... OVER (...)               | No      | Is incorrectly ignored |
+| (expr)                       | Yes     |         |
+| CAST (expr AS type)          | Yes     |         |
+| COLLATE                      | No      |         |
+| (NOT) LIKE                   | No      |         |
+| (NOT) GLOB                   | No      |         |
+| (NOT) REGEXP                 | No      |         |
+| (NOT) MATCH                  | No      |         |
+| IS (NOT)                     | No      |         |
+| IS (NOT) DISTINCT FROM       | No      |         |
+| (NOT) BETWEEN ... AND ...    | No      |         |
+| (NOT) IN (subquery)          | No      |         |
+| (NOT) EXISTS (subquery)      | No      |         |
+| CASE WHEN THEN ELSE END      | Yes     |         |
+| RAISE                        | No      |         |
 
 ## SQL functions
 
@@ -167,7 +167,7 @@
 ### Mathematical functions
 
 | Function   | Status | Comment |
-|------------|--------|---------|
+| ---------- | ------ | ------- |
 | acos(X)    | Yes    |         |
 | acosh(X)   | Yes    |         |
 | asin(X)    | Yes    |         |
@@ -201,18 +201,18 @@
 
 ### Aggregate functions
 
-| Function          | Status | Comment |
-|-------------------|--------|---------|
-| avg(X)            | Yes    |         |
-| count()           | Yes    |         |
-| count(*)          | Yes    |         |
-| group_concat(X)   | Yes    |         |
-| group_concat(X,Y) | Yes    |         |
-| string_agg(X,Y)   | Yes    |         |
-| max(X)            | Yes    |         |
-| min(X)            | Yes    |         |
-| sum(X)            | Yes    |         |
-| total(X)          | Yes    |         |
+| Function                     | Status  | Comment |
+|------------------------------|---------|---------|
+| avg(X)                       | Yes     |         |
+| count()                      | Yes     |         |
+| count(*)                     | Yes     |         |
+| group_concat(X)              | Yes     |         |
+| group_concat(X,Y)            | Yes     |         |
+| string_agg(X,Y)              | Yes     |         |
+| max(X)                       | Yes     |         |
+| min(X)                       | Yes     |         |
+| sum(X)                       | Yes     |         |
+| total(X)                     | Yes     |         |
 
 ### Date and time functions
 
@@ -228,87 +228,45 @@
 
 ### JSON functions
 
-<<<<<<< HEAD
-| Function                           | Status  | Comment                                                                                                              |
-|------------------------------------|---------|----------------------------------------------------------------------------------------------------------------------|
-| json(json)                         | Partial |                                                                                                                      |
-| jsonb(json)                        |         |                                                                                                                      |
-| json_array(value1,value2,...)      | Yes     |                                                                                                                      |
-| jsonb_array(value1,value2,...)     |         |                                                                                                                      |
-| json_array_length(json)            |         |                                                                                                                      |
-| json_array_length(json,path)       |         |                                                                                                                      |
-| json_error_position(json)          |         |                                                                                                                      |
-| json_extract(json,path,...)        | Partial | Does not fully support unicode literal syntax and does not allow numbers > 2^127 - 1 (which SQLite truncates to i32) |
-| jsonb_extract(json,path,...)       |         |                                                                                                                      |
-| json -> path                       |         |                                                                                                                      |
-| json ->> path                      |         |                                                                                                                      |
-| json_insert(json,path,value,...)   |         |                                                                                                                      |
-| jsonb_insert(json,path,value,...)  |         |                                                                                                                      |
-| json_object(label1,value1,...)     |         |                                                                                                                      |
-| jsonb_object(label1,value1,...)    |         |                                                                                                                      |
-| json_patch(json1,json2)            |         |                                                                                                                      |
-| jsonb_patch(json1,json2)           |         |                                                                                                                      |
-| json_pretty(json)                  |         |                                                                                                                      |
-| json_remove(json,path,...)         |         |                                                                                                                      |
-| jsonb_remove(json,path,...)        |         |                                                                                                                      |
-| json_replace(json,path,value,...)  |         |                                                                                                                      |
-| jsonb_replace(json,path,value,...) |         |                                                                                                                      |
-| json_set(json,path,value,...)      |         |                                                                                                                      |
-| jsonb_set(json,path,value,...)     |         |                                                                                                                      |
-| json_type(json)                    |         |                                                                                                                      |
-| json_type(json,path)               |         |                                                                                                                      |
-| json_valid(json)                   |         |                                                                                                                      |
-| json_valid(json,flags)             |         |                                                                                                                      |
-| json_quote(value)                  |         |                                                                                                                      |
-| json_group_array(value)            |         |                                                                                                                      |
-| jsonb_group_array(value)           |         |                                                                                                                      |
-| json_group_object(label,value)     |         |                                                                                                                      |
-| jsonb_group_object(name,value)     |         |                                                                                                                      |
-| json_each(json)                    |         |                                                                                                                      |
-| json_each(json,path)               |         |                                                                                                                      |
-| json_tree(json)                    |         |                                                                                                                      |
-| json_tree(json,path)               |         |                                                                                                                      |
-=======
-| Function                           | Status  | Comment |
-|------------------------------------|---------|---------|
-| json(json)                         | Partial |         |
-| jsonb(json)                        |         |         |
-| json_array(value1,value2,...)      | Yes     |         |
-| jsonb_array(value1,value2,...)     |         |         |
-| json_array_length(json)            | Yes     |         |
-| json_array_length(json,path)       | Yes     |         |
-| json_error_position(json)          |         |         |
-| json_extract(json,path,...)        |         |         |
-| jsonb_extract(json,path,...)       |         |         |
-| json -> path                       |         |         |
-| json ->> path                      |         |         |
-| json_insert(json,path,value,...)   |         |         |
-| jsonb_insert(json,path,value,...)  |         |         |
-| json_object(label1,value1,...)     |         |         |
-| jsonb_object(label1,value1,...)    |         |         |
-| json_patch(json1,json2)            |         |         |
-| jsonb_patch(json1,json2)           |         |         |
-| json_pretty(json)                  |         |         |
-| json_remove(json,path,...)         |         |         |
-| jsonb_remove(json,path,...)        |         |         |
-| json_replace(json,path,value,...)  |         |         |
-| jsonb_replace(json,path,value,...) |         |         |
-| json_set(json,path,value,...)      |         |         |
-| jsonb_set(json,path,value,...)     |         |         |
-| json_type(json)                    |         |         |
-| json_type(json,path)               |         |         |
-| json_valid(json)                   |         |         |
-| json_valid(json,flags)             |         |         |
-| json_quote(value)                  |         |         |
-| json_group_array(value)            |         |         |
-| jsonb_group_array(value)           |         |         |
-| json_group_object(label,value)     |         |         |
-| jsonb_group_object(name,value)     |         |         |
-| json_each(json)                    |         |         |
-| json_each(json,path)               |         |         |
-| json_tree(json)                    |         |         |
-| json_tree(json,path)               |         |         |
->>>>>>> b9187d57
+| Function                           | Status  | Comment                                                                                                                                      |
+|------------------------------------|---------|----------------------------------------------------------------------------------------------------------------------------------------------|
+| json(json)                         | Partial |                                                                                                                                              |
+| jsonb(json)                        |         |                                                                                                                                              |
+| json_array(value1,value2,...)      | Yes     |                                                                                                                                              |
+| jsonb_array(value1,value2,...)     |         |                                                                                                                                              |
+| json_array_length(json)            | Yes     |                                                                                                                                              |
+| json_array_length(json,path)       | Yes     |                                                                                                                                              |
+| json_error_position(json)          |         |                                                                                                                                              |
+| json_extract(json,path,...)        | Partial | Does not fully support unicode literal syntax and does not allow numbers > 2^127 - 1 (which SQLite truncates to i32), does not support BLOBs |
+| jsonb_extract(json,path,...)       |         |                                                                                                                                              |
+| json -> path                       |         |                                                                                                                                              |
+| json ->> path                      |         |                                                                                                                                              |
+| json_insert(json,path,value,...)   |         |                                                                                                                                              |
+| jsonb_insert(json,path,value,...)  |         |                                                                                                                                              |
+| json_object(label1,value1,...)     |         |                                                                                                                                              |
+| jsonb_object(label1,value1,...)    |         |                                                                                                                                              |
+| json_patch(json1,json2)            |         |                                                                                                                                              |
+| jsonb_patch(json1,json2)           |         |                                                                                                                                              |
+| json_pretty(json)                  |         |                                                                                                                                              |
+| json_remove(json,path,...)         |         |                                                                                                                                              |
+| jsonb_remove(json,path,...)        |         |                                                                                                                                              |
+| json_replace(json,path,value,...)  |         |                                                                                                                                              |
+| jsonb_replace(json,path,value,...) |         |                                                                                                                                              |
+| json_set(json,path,value,...)      |         |                                                                                                                                              |
+| jsonb_set(json,path,value,...)     |         |                                                                                                                                              |
+| json_type(json)                    |         |                                                                                                                                              |
+| json_type(json,path)               |         |                                                                                                                                              |
+| json_valid(json)                   |         |                                                                                                                                              |
+| json_valid(json,flags)             |         |                                                                                                                                              |
+| json_quote(value)                  |         |                                                                                                                                              |
+| json_group_array(value)            |         |                                                                                                                                              |
+| jsonb_group_array(value)           |         |                                                                                                                                              |
+| json_group_object(label,value)     |         |                                                                                                                                              |
+| jsonb_group_object(name,value)     |         |                                                                                                                                              |
+| json_each(json)                    |         |                                                                                                                                              |
+| json_each(json,path)               |         |                                                                                                                                              |
+| json_tree(json)                    |         |                                                                                                                                              |
+| json_tree(json,path)               |         |                                                                                                                                              |
 
 ## SQLite API
 
@@ -323,7 +281,6 @@
 
 ## SQLite VDBE opcodes
 
-<<<<<<< HEAD
 | Opcode         | Status |
 |----------------|--------|
 | Add            | Yes    |
@@ -437,7 +394,7 @@
 | ReadCookie     | No     |
 | Real           | Yes    |
 | RealAffinity   | Yes    |
-| Remainder      | No     |
+| Remainder      | Yes    |
 | ResetCount     | No     |
 | ResultRow      | Yes    |
 | Return         | Yes    |
@@ -495,189 +452,13 @@
 | Variable       | No     |
 | VerifyCookie   | No     |
 | Yield          | Yes    |
-=======
-| Opcode          | Status |
-|-----------------|--------|
-| Add             | Yes    |
-| AddImm          | No     |
-| Affinity        | No     |
-| AggFinal        | Yes    |
-| AggStep         | Yes    |
-| AggStep         | Yes    |
-| And             | No     |
-| AutoCommit      | No     |
-| BitAnd          | Yes    |
-| BitNot          | Yes    |
-| BitOr           | Yes    |
-| Blob            | Yes    |
-| Checkpoint      | No     |
-| Clear           | No     |
-| Close           | No     |
-| CollSeq         | No     |
-| Column          | Yes    |
-| Compare         | Yes    |
-| Concat          | No     |
-| Copy            | Yes    |
-| Count           | No     |
-| CreateIndex     | No     |
-| CreateTable     | No     |
-| DecrJumpZero    | Yes    |
-| Delete          | No     |
-| Destroy         | No     |
-| Divide          | Yes    |
-| DropIndex       | No     |
-| DropTable       | No     |
-| DropTrigger     | No     |
-| EndCoroutine    | Yes    |
-| Eq              | Yes    |
-| Expire          | No     |
-| Explain         | No     |
-| FkCounter       | No     |
-| FkIfZero        | No     |
-| Found           | No     |
-| Function        | Yes    |
-| Ge              | Yes    |
-| Gosub           | Yes    |
-| Goto            | Yes    |
-| Gt              | Yes    |
-| Halt            | Yes    |
-| HaltIfNull      | No     |
-| IdxDelete       | No     |
-| IdxGE           | Yes    |
-| IdxInsert       | No     |
-| IdxLT           | No     |
-| IdxRowid        | No     |
-| If              | Yes    |
-| IfNeg           | No     |
-| IfNot           | Yes    |
-| IfPos           | Yes    |
-| IfZero          | No     |
-| IncrVacuum      | No     |
-| Init            | Yes    |
-| InitCoroutine   | Yes    |
-| Insert          | No     |
-| InsertAsync     | Yes    |
-| InsertAwait     | Yes    |
-| InsertInt       | No     |
-| Int64           | No     |
-| Integer         | Yes    |
-| IntegrityCk     | No     |
-| IsNull          | Yes    |
-| IsUnique        | No     |
-| JournalMode     | No     |
-| Jump            | Yes    |
-| Last            | No     |
-| Le              | Yes    |
-| LoadAnalysis    | No     |
-| Lt              | Yes    |
-| MakeRecord      | Yes    |
-| MaxPgcnt        | No     |
-| MemMax          | No     |
-| Move            | No     |
-| Multiply        | Yes    |
-| MustBeInt       | Yes    |
-| Ne              | Yes    |
-| NewRowid        | Yes    |
-| Next            | No     |
-| NextAsync       | Yes    |
-| NextAwait       | Yes    |
-| Noop            | No     |
-| Not             | No     |
-| NotExists       | Yes    |
-| NotFound        | No     |
-| NotNull         | Yes    |
-| Null            | Yes    |
-| NullRow         | Yes    |
-| Once            | No     |
-| OpenAutoindex   | No     |
-| OpenEphemeral   | No     |
-| OpenPseudo      | Yes    |
-| OpenRead        | Yes    |
-| OpenReadAsync   | Yes    |
-| OpenWrite       | No     |
-| OpenWriteAsync  | Yes    |
-| OpenWriteAwait  | Yes    |
-| Or              | No     |
-| Pagecount       | No     |
-| Param           | No     |
-| ParseSchema     | No     |
-| Permutation     | No     |
-| Prev            | No     |
-| PrevAsync       | Yes    |
-| PrevAwait       | Yes    |
-| Program         | No     |
-| ReadCookie      | No     |
-| Real            | Yes    |
-| RealAffinity    | Yes    |
-| Remainder       | Yes    |
-| ResetCount      | No     |
-| ResultRow       | Yes    |
-| Return          | Yes    |
-| Rewind          | Yes    |
-| RewindAsync     | Yes    |
-| RewindAwait     | Yes    |
-| RowData         | No     |
-| RowId           | Yes    |
-| RowKey          | No     |
-| RowSetAdd       | No     |
-| RowSetRead      | No     |
-| RowSetTest      | No     |
-| Rowid           | Yes    |
-| SCopy           | No     |
-| Savepoint       | No     |
-| Seek            | No     |
-| SeekGe          | Yes    |
-| SeekGt          | Yes    |
-| SeekLe          | No     |
-| SeekLt          | No     |
-| SeekRowid       | Yes    |
-| Sequence        | No     |
-| SetCookie       | No     |
-| ShiftLeft       | No     |
-| ShiftRight      | No     |
-| SoftNull        | Yes    |
-| Sort            | No     |
-| SorterCompare   | No     |
-| SorterData      | Yes    |
-| SorterInsert    | Yes    |
-| SorterNext      | Yes    |
-| SorterOpen      | Yes    |
-| SorterSort      | Yes    |
-| String          | No     |
-| String8         | Yes    |
-| Subtract        | Yes    |
-| TableLock       | No     |
-| ToBlob          | No     |
-| ToInt           | No     |
-| ToNumeric       | No     |
-| ToReal          | No     |
-| ToText          | No     |
-| Trace           | No     |
-| Transaction     | Yes    |
-| VBegin          | No     |
-| VColumn         | No     |
-| VCreate         | No     |
-| VDestroy        | No     |
-| VFilter         | No     |
-| VNext           | No     |
-| VOpen           | No     |
-| VRename         | No     |
-| VUpdate         | No     |
-| Vacuum          | No     |
-| Variable        | No     |
-| VerifyCookie    | No     |
-| Yield           | Yes    |
-
-
-
-
-| LibSql Compatibility / Extensions|    |         |
-| ---------------------------- | ------ | ------- |
-|  **UUID**                    |        | UUID's in limbo are `blobs` by default|
-| uuid4()                      | Yes    | uuid version 4 |
-| uuid4_str()                  | Yes    | uuid v4 string alias `gen_random_uuid()` for PG compatibility|
-| uuid7(X?)                    | Yes    | uuid version 7, Optional arg for seconds since epoch|
-| uuid7_timestamp_ms(X)        | Yes    | Convert a uuid v7 to milliseconds since epoch|
-| uuid_str(X)                  | Yes    | Convert a valid uuid to string|
-| uuid_blob(X)                 | Yes    | Convert a valid uuid to blob|
->>>>>>> b9187d57
+
+| LibSql Compatibility / Extensions |     |                                                               |
+|-----------------------------------|-----|---------------------------------------------------------------|
+| **UUID**                          |     | UUID's in limbo are `blobs` by default                        |
+| uuid4()                           | Yes | uuid version 4                                                |
+| uuid4_str()                       | Yes | uuid v4 string alias `gen_random_uuid()` for PG compatibility |
+| uuid7(X?)                         | Yes | uuid version 7, Optional arg for seconds since epoch          |
+| uuid7_timestamp_ms(X)             | Yes | Convert a uuid v7 to milliseconds since epoch                 |
+| uuid_str(X)                       | Yes | Convert a valid uuid to string                                |
+| uuid_blob(X)                      | Yes | Convert a valid uuid to blob                                  |