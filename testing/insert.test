#!/usr/bin/env tclsh
set testdir [file dirname $argv0]
source $testdir/tester.tcl

do_execsql_test_on_specific_db {:memory:} basic-insert {
    create table temp (t1 integer, primary key (t1));
    insert into temp values (1);
    select * from temp;
} {1}

do_execsql_test_on_specific_db {:memory:} must-be-int-insert {
    create table temp (t1 integer, primary key (t1));
    insert into temp values (1),(2.0),('3'),('4.0');
    select * from temp;
} {1
2
3
4}

do_execsql_test_on_specific_db {:memory:} strict-basic-creation {
    CREATE TABLE test1(id INTEGER, name TEXT, price REAL) STRICT;
    INSERT INTO test1 VALUES(1, 'item1', 10.5);
    SELECT * FROM test1;
} {1|item1|10.5}

do_execsql_test_in_memory_any_error  strict-require-datatype {
    CREATE TABLE test2(id INTEGER, name) STRICT;
}

do_execsql_test_in_memory_any_error strict-valid-datatypes {
    CREATE TABLE test2(id INTEGER, value DATETIME) STRICT;
}

do_execsql_test_in_memory_any_error strict-type-enforcement {
    CREATE TABLE test3(id INTEGER, name TEXT, price REAL) STRICT;
    INSERT INTO test3 VALUES(1, 'item1', 'not-a-number');
}

do_execsql_test_on_specific_db {:memory:} strict-type-coercion {
    CREATE TABLE test4(id INTEGER, name TEXT, price REAL) STRICT;
    INSERT INTO test4 VALUES(1, 'item1', '10.5');
    SELECT typeof(price), price FROM test4;
} {real|10.5}

do_execsql_test_on_specific_db {:memory:} strict-any-flexibility {
    CREATE TABLE test5(id INTEGER, data ANY) STRICT;
    INSERT INTO test5 VALUES(1, 100);
    INSERT INTO test5 VALUES(2, 'text');
    INSERT INTO test5 VALUES(3, 3.14);
    SELECT id, typeof(data) FROM test5 ORDER BY id;
} {1|integer
2|text
3|real}

do_execsql_test_on_specific_db {:memory:} strict-any-preservation {
    CREATE TABLE test6(id INTEGER, code ANY) STRICT;
    INSERT INTO test6 VALUES(1, '000123');
    SELECT typeof(code), code FROM test6;
} {text|000123}

do_execsql_test_in_memory_any_error strict-int-vs-integer-pk {
    CREATE TABLE test8(id INT PRIMARY KEY, name TEXT) STRICT
    INSERT INTO test8 VALUES(NULL, 'test');
}

do_execsql_test_on_specific_db {:memory:} strict-integer-pk-behavior {
    CREATE TABLE test9(id INTEGER PRIMARY KEY, name TEXT) STRICT;
    INSERT INTO test9 VALUES(NULL, 'test');
    SELECT id, name FROM test9;
} {1|test}


do_execsql_test_on_specific_db {:memory:} strict-mixed-inserts {
    CREATE TABLE test11(
        id INTEGER PRIMARY KEY,
        name TEXT,
        price REAL,
        quantity INT,
        tags ANY
    ) STRICT;

    INSERT INTO test11 VALUES(1, 'item1', 10.5, 5, 'tag1');
    INSERT INTO test11 VALUES(2, 'item2', 20.75, 10, 42);

    SELECT id, name, price, quantity, typeof(tags) FROM test11 ORDER BY id;
} {1|item1|10.5|5|text
2|item2|20.75|10|integer}

do_execsql_test_on_specific_db {:memory:} strict-update-basic {
    CREATE TABLE test1(id INTEGER, name TEXT, price REAL) STRICT;
    INSERT INTO test1 VALUES(1, 'item1', 10.5);
    UPDATE test1 SET price = 15.75 WHERE id = 1;
    SELECT * FROM test1;
} {1|item1|15.75}

do_execsql_test_in_memory_any_error  strict-update-type-enforcement {
    CREATE TABLE test2(id INTEGER, name TEXT, price REAL) STRICT;
    INSERT INTO test2 VALUES(1, 'item1', 10.5);
    UPDATE test2 SET price = 'not-a-number' WHERE id = 1;
}

do_execsql_test_on_specific_db {:memory:} strict-update-type-coercion {
    CREATE TABLE test3(id INTEGER, name TEXT, price REAL) STRICT;
    INSERT INTO test3 VALUES(1, 'item1', 10.5);
    UPDATE test3 SET price = '15.75' WHERE id = 1;
    SELECT id, typeof(price), price FROM test3;
} {1|real|15.75}

do_execsql_test_on_specific_db {:memory:} strict-update-any-flexibility {
    CREATE TABLE test4(id INTEGER, data ANY) STRICT;
    INSERT INTO test4 VALUES(1, 100);
    UPDATE test4 SET data = 'text' WHERE id = 1;
    INSERT INTO test4 VALUES(2, 'original');
    UPDATE test4 SET data = 3.14 WHERE id = 2;
    SELECT id, typeof(data), data FROM test4 ORDER BY id;
} {1|text|text
2|real|3.14}

do_execsql_test_on_specific_db {:memory:} strict-update-any-preservation {
    CREATE TABLE test5(id INTEGER, code ANY) STRICT;
    INSERT INTO test5 VALUES(1, 'text');
    UPDATE test5 SET code = '000123' WHERE id = 1;
    SELECT typeof(code), code FROM test5;
} {text|000123}

do_execsql_test_in_memory_any_error strict-update-not-null-constraint {
    CREATE TABLE test7(id INTEGER, name TEXT NOT NULL) STRICT;
    INSERT INTO test7 VALUES(1, 'name');
    UPDATE test7 SET name = NULL WHERE id = 1;
}

# Uncomment following test case when unique constraint is added
do_execsql_test_in_memory_any_error strict-update-pk-constraint {
    CREATE TABLE test8(id INTEGER PRIMARY KEY, name TEXT) STRICT;
    INSERT INTO test8 VALUES(1, 'name1');
    INSERT INTO test8 VALUES(2, 'name2');
    UPDATE test8 SET id = 2 WHERE id = 1;
}

do_execsql_test_on_specific_db {:memory:} strict-update-multiple-columns {
    CREATE TABLE test9(id INTEGER, name TEXT, price REAL, quantity INT) STRICT;
    INSERT INTO test9 VALUES(1, 'item1', 10.5, 5);
    UPDATE test9 SET name = 'updated', price = 20.75, quantity = 10 WHERE id = 1;
    SELECT * FROM test9;
} {1|updated|20.75|10}

do_execsql_test_on_specific_db {:memory:} strict-update-where-clause {
    CREATE TABLE test10(id INTEGER, category TEXT, price REAL) STRICT;
    INSERT INTO test10 VALUES(1, 'A', 10);
    INSERT INTO test10 VALUES(2, 'A', 20);
    INSERT INTO test10 VALUES(3, 'B', 30);
    UPDATE test10 SET price = price * 2 WHERE category = 'A';
    SELECT id, price FROM test10 ORDER BY id;
} {1|20.0
2|40.0
3|30.0}

do_execsql_test_on_specific_db {:memory:} strict-update-expression {
    CREATE TABLE test11(id INTEGER, name TEXT, price REAL, discount REAL) STRICT;
    INSERT INTO test11 VALUES(1, 'item1', 100, 0.1);
    UPDATE test11 SET price = price - (price * discount);
    SELECT id, price FROM test11;
} {1|90.0}

do_execsql_test_on_specific_db {:memory:} named-insert-1 {
    CREATE TABLE test (id INTEGER PRIMARY KEY AUTOINCREMENT, col_a TEXT, col_b TEXT, col_c TEXT, col_d TEXT);
    INSERT INTO test (col_b, col_d, col_a, col_c) VALUES ('1', '2', '3', '4');
    SELECT * FROM test;
} {1|3|1|4|2}

do_execsql_test_on_specific_db {:memory:} named-insert-2 {
    CREATE TABLE test (id INTEGER PRIMARY KEY AUTOINCREMENT, col_a TEXT DEFAULT 'Empty', col_b TEXT, col_c TEXT, col_d TEXT);
    INSERT INTO test (col_b, col_d, col_c) VALUES ('1', '2', '4');
    SELECT * FROM test;
} {1|Empty|1|4|2}

do_execsql_test_on_specific_db {:memory:} multi-rows {
    CREATE TABLE test (id INTEGER PRIMARY KEY AUTOINCREMENT, col);
    INSERT INTO test (col) VALUES (1),(1);
    SELECT * FROM test;
} {1|1
2|1}

if {[info exists ::env(SQLITE_EXEC)] && ($::env(SQLITE_EXEC) eq "scripts/limbo-sqlite3-index-experimental" || $::env(SQLITE_EXEC) eq "sqlite3")} {
    do_execsql_test_on_specific_db {:memory:} unique_insert_no_pkey {
        CREATE TABLE t2 (x INTEGER, y INTEGER UNIQUE);
        INSERT INTO t2 (y) VALUES (1);
        INSERT INTO t2 (y) VALUES (6);
        SELECT * FROM t2;
    } {|1
    |6}

    do_execsql_test_on_specific_db {:memory:} unique_insert_with_pkey {
        CREATE TABLE t2 (x INTEGER PRIMARY KEY, y INTEGER UNIQUE);
        INSERT INTO t2 (y) VALUES (1);
        INSERT INTO t2 (y) VALUES (6);
        SELECT * FROM t2;
    } {1|1
    2|6}
}

do_execsql_test_on_specific_db {:memory:} not_null_insert {
    CREATE TABLE t2 (y INTEGER NOT NULL);
    INSERT INTO t2 (y) VALUES (1);
    INSERT INTO t2 (y) VALUES (6);
    SELECT * FROM t2;
} {1
6}

do_execsql_test_in_memory_any_error not_null_primary_key {
    CREATE TABLE t2 (y INT PRIMARY KEY NOT NULL);
    INSERT INTO t2 (y) VALUES (1);
    INSERT INTO t2 (y) VALUES (NULL);
}

do_execsql_test_in_memory_any_error not_null_insert_select {
    CREATE TABLE t2 (y INT PRIMARY KEY NOT NULL);
    CREATE TABLE d (y INT);
    INSERT INTO d (y) VALUES (1);
    INSERT INTO d (y) VALUES (NULL);
    INSERT INTO t2 (y) SELECT y FROM d;
}

do_execsql_test_in_memory_any_error not_null_insert_multiple_values {
    CREATE TABLE t2 (y INT PRIMARY KEY NOT NULL);
    INSERT INTO t2 (y) VALUES (1), (NULL);
}

do_execsql_test_on_specific_db {:memory:} insert_from_select_1 {
    CREATE TABLE t(a);
    CREATE TABLE t2(b, c);
    INSERT INTO t2 values (1, 2), (10, 20);
    INSERT INTO t SELECT b FROM t2;
    SELECT * FROM t;
    INSERT INTO t SELECT c FROM t2;
    SELECT * FROM t;
} {1
10
1
10
2
20}

do_execsql_test_on_specific_db {:memory:} insert_from_select_where {
    CREATE TABLE t(a);
    CREATE TABLE t2(b, c);
    INSERT INTO t2 values (1, 2), (10, 20);
    INSERT INTO t SELECT b FROM t2 WHERE b < 10;
    SELECT * FROM t;
    INSERT INTO t SELECT c FROM t2 WHERE c > 2;
    SELECT * FROM t;
} {1
1
20}

do_execsql_test_on_specific_db {:memory:} insert_from_select_union_all {
    CREATE TABLE t1(x INTEGER);
    CREATE TABLE t2(x INTEGER); 
    CREATE TABLE t3(x INTEGER);
    
    INSERT INTO t1 VALUES(1),(2),(3);
    INSERT INTO t2 VALUES(4),(5),(6);
    INSERT INTO t3 VALUES(7),(8),(9);

    INSERT INTO t1 SELECT x FROM t2 UNION ALL SELECT x FROM t3;
    SELECT * FROM t1;
} {1
2
3
4
5
6
7
8
9}

do_execsql_test_on_specific_db {:memory:} insert_from_select_union_all_where {
    CREATE TABLE t1(x INTEGER);
    CREATE TABLE t2(x INTEGER); 
    CREATE TABLE t3(x INTEGER);
    
    INSERT INTO t1 VALUES(1),(2),(3);
    INSERT INTO t2 VALUES(4),(5),(6);
    INSERT INTO t3 VALUES(7),(8),(9);

    INSERT INTO t1 SELECT x FROM t2 WHERE x != 4 UNION ALL SELECT x FROM t3 WHERE x == 8;
    SELECT * FROM t1;
} {1
2
3
5
6
8}

do_execsql_test_on_specific_db {:memory:} insert_from_select_same_table {
    CREATE TABLE t(a INTEGER PRIMARY KEY, b);
    
    INSERT INTO t(b) VALUES (1),(2),(3);
    SELECT * FROM t;
    INSERT INTO t(b) SELECT b FROM t;
    SELECT * FROM t;
} {1|1
2|2
3|3
1|1
2|2
3|3
4|1
5|2
6|3}

do_execsql_test_on_specific_db {:memory:} insert_from_select_same_table_2 {
    CREATE TABLE t(a INTEGER PRIMARY KEY, b, c);
    
    INSERT INTO t(b, c) VALUES (1, 100),(2, 200),(3, 300);
    SELECT * FROM t;
    INSERT INTO t(b, c) SELECT b,c FROM t;
    SELECT * FROM t;
} {1|1|100
2|2|200
3|3|300
1|1|100
2|2|200
3|3|300
4|1|100
5|2|200
6|3|300}

if {[info exists ::env(SQLITE_EXEC)] && ($::env(SQLITE_EXEC) eq "scripts/limbo-sqlite3-index-experimental" || $::env(SQLITE_EXEC) eq "sqlite3")} {
    do_execsql_test_on_specific_db {:memory:} insert_from_select_union {
        CREATE TABLE t(a, b); 
        CREATE TABLE t2(b, c);

        INSERT INTO t2 VALUES (1, 100), (2, 200);
        INSERT INTO t SELECT * FROM t UNION SELECT * FROM t2;
        SELECT * FROM t;
    } {1|100
    2|200}

    do_execsql_test_on_specific_db {:memory:} insert_from_select_intersect {
        CREATE TABLE t(a, b);
        CREATE TABLE t1(a, b);
        CREATE TABLE t2(a, b);

        INSERT INTO t1 VALUES (1, 100), (2, 200);
        INSERT INTO t2 VALUES (2, 200), (3, 300);
        INSERT INTO t SELECT * FROM t1 INTERSECT SELECT * FROM t2;
        SELECT * FROM t;
    } {2|200}

    do_execsql_test_on_specific_db {:memory:} insert_from_select_intersect-2 {
        CREATE TABLE t(a, b);
        CREATE TABLE t1(a, b);
        CREATE TABLE t2(a, b);
        CREATE TABLE t3(a, b);

        INSERT INTO t1 VALUES (1, 100), (2, 200);
        INSERT INTO t2 VALUES (2, 200), (3, 300);
        INSERT INTO t3 VALUES (2, 200), (4, 400);
        INSERT INTO t SELECT * FROM t1 INTERSECT SELECT * FROM t2 INTERSECT SELECT * FROM t3;
        SELECT * FROM t;
    } {2|200}

    do_execsql_test_on_specific_db {:memory:} insert_from_select_except {
        CREATE TABLE t(a, b);
        CREATE TABLE t1(a, b);
        CREATE TABLE t2(a, b);

        INSERT INTO t1 VALUES (1, 100), (2, 200);
        INSERT INTO t2 VALUES (2, 200), (3, 300);
        INSERT INTO t SELECT * FROM t1 EXCEPT SELECT * FROM t2;
        SELECT * FROM t;
    } {1|100}
}

do_execsql_test_on_specific_db {:memory:} negative-primary-integer-key {
    CREATE TABLE t(a INTEGER PRIMARY KEY);
    insert into t values (-2),(13);
    select * from t order by a asc;
} {-2
13}

<<<<<<< HEAD
do_execsql_test_on_specific_db {:memory:} not-null-rowid-alias {
    CREATE TABLE t(a INTEGER PRIMARY KEY NOT NULL, b);
    insert into t values (1, 2);
    select * from t;
} {1|2}
=======

do_execsql_test_on_specific_db {:memory:} rowid-overflow-random-generation {
    CREATE TABLE q(x INTEGER PRIMARY KEY, y);
    INSERT INTO q VALUES (9223372036854775807, 1);
    INSERT INTO q(y) VALUES (2);
    INSERT INTO q(y) VALUES (3);
    SELECT COUNT(*) FROM q;
} {3}
>>>>>>> 12f97434
<|MERGE_RESOLUTION|>--- conflicted
+++ resolved
@@ -380,13 +380,11 @@
 } {-2
 13}
 
-<<<<<<< HEAD
 do_execsql_test_on_specific_db {:memory:} not-null-rowid-alias {
     CREATE TABLE t(a INTEGER PRIMARY KEY NOT NULL, b);
     insert into t values (1, 2);
     select * from t;
 } {1|2}
-=======
 
 do_execsql_test_on_specific_db {:memory:} rowid-overflow-random-generation {
     CREATE TABLE q(x INTEGER PRIMARY KEY, y);
@@ -394,5 +392,4 @@
     INSERT INTO q(y) VALUES (2);
     INSERT INTO q(y) VALUES (3);
     SELECT COUNT(*) FROM q;
-} {3}
->>>>>>> 12f97434
+} {3}