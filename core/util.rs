--- conflicted
+++ resolved
@@ -4,12 +4,8 @@
 
 use crate::{
     schema::{self, Column, Schema, Type},
-<<<<<<< HEAD
     LimboError, OpenFlags, Result, Statement, StepResult, IO,
-=======
     types::OwnedValue,
-    Result, Statement, StepResult, IO,
->>>>>>> 2e38aa1d
 };
 
 // https://sqlite.org/lang_keywords.html
@@ -386,7 +382,6 @@
         .collect::<Vec<_>>())
 }
 
-<<<<<<< HEAD
 #[derive(Debug, Default, PartialEq)]
 pub struct OpenOptions<'a> {
     /// The authority component of the URI. may be 'localhost' or empty
@@ -607,7 +602,8 @@
         }
     }
     String::from_utf8_lossy(&decoded).to_string()
-=======
+}
+
 #[derive(Debug, PartialEq)]
 /// Reference:
 /// https://github.com/sqlite/sqlite/blob/master/src/util.c#L798
@@ -784,7 +780,6 @@
     }
 
     return (OwnedValue::Float(0.0), CastTextToRealResultCode::NotValid);
->>>>>>> 2e38aa1d
 }
 
 #[cfg(test)]
@@ -1044,7 +1039,6 @@
     }
 
     #[test]
-<<<<<<< HEAD
     fn test_simple_uri() {
         let uri = "file:/home/user/db.sqlite";
         let opts = parse_sqlite_uri(uri).unwrap();
@@ -1336,7 +1330,10 @@
         assert_eq!(
             decode_percent("/home/user/db.sqlite"),
             "/home/user/db.sqlite"
-=======
+        );
+    }
+
+    #[test]
     fn test_text_to_integer() {
         assert_eq!(
             text_to_integer("1"),
@@ -1593,7 +1590,6 @@
         assert_eq!(
             text_to_real("-"),
             (OwnedValue::Float(0.0), CastTextToRealResultCode::NotValid,),
->>>>>>> 2e38aa1d
         );
     }
 }