--- conflicted
+++ resolved
@@ -75,13 +75,9 @@
         primary_key_columns: vec![], // Materialized views use implicit rowid
         has_rowid: true,
         is_strict: false,
-<<<<<<< HEAD
         has_autoincrement: false,
 
-        unique_sets: None,
-=======
         unique_sets: vec![],
->>>>>>> 6a992e55
     });
 
     // Allocate a cursor for writing to the view's btree during population
